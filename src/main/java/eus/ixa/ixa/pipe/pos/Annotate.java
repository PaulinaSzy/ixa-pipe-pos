/*
 * Copyright 2016 Rodrigo Agerri

   Licensed under the Apache License, Version 2.0 (the "License");
   you may not use this file except in compliance with the License.
   You may obtain a copy of the License at

       http://www.apache.org/licenses/LICENSE-2.0

   Unless required by applicable law or agreed to in writing, software
   distributed under the License is distributed on an "AS IS" BASIS,
   WITHOUT WARRANTIES OR CONDITIONS OF ANY KIND, either express or implied.
   See the License for the specific language governing permissions and
   limitations under the License.
 */

package eus.ixa.ixa.pipe.pos;

import ixa.kaflib.KAFDocument;
import ixa.kaflib.Term;
import ixa.kaflib.WF;

import java.io.IOException;
import java.io.InputStream;
import java.net.URL;
import java.util.ArrayList;
import java.util.List;
import java.util.Properties;

import com.google.common.collect.ListMultimap;

import eus.ixa.ixa.pipe.ml.StatisticalSequenceLabeler;
import eus.ixa.ixa.pipe.ml.lemma.MorfologikLemmatizer;
import eus.ixa.ixa.pipe.ml.pos.DictionaryTagger;
import eus.ixa.ixa.pipe.ml.pos.MorfologikTagger;
import eus.ixa.ixa.pipe.ml.pos.MultiWordMatcher;
import eus.ixa.ixa.pipe.ml.sequence.SequenceLabel;
import eus.ixa.ixa.pipe.ml.sequence.SequenceLabelFactory;
import eus.ixa.ixa.pipe.ml.utils.Span;
import eus.ixa.ixa.pipe.ml.utils.StringUtils;
<<<<<<< HEAD
=======
import eus.ixa.ixa.pipe.ml.pos.DictionaryTagger;
import eus.ixa.ixa.pipe.ml.pos.MorfologikTagger;
import eus.ixa.ixa.pipe.ml.pos.TagSetMappingsToNAF;
>>>>>>> 8d61a44e

/**
 * Example annotation class of ixa-pipe-pos. Check this class for examples using
 * ixa-pipe-ml API for POS tagging and Lemmatization.
 * 
 * @author ragerri
 * @version 2016-04-21
 */
public class Annotate {

  /**
   * The morpho tagger.
   */
  private final StatisticalSequenceLabeler posTagger;
  /**
   * The statistical lemmatizer.
   */
  private final StatisticalSequenceLabeler lemmatizer;
  /**
   * The language.
   */
  private final String lang;
  /**
   * The factory to build morpheme objects.
   */
  private final SequenceLabelFactory morphoFactory;
  /**
   * The dictionary lemmatizer.
   */
  private MorfologikLemmatizer dictLemmatizer;
  /**
   * If true detect multiwords.
   */
  private final Boolean multiwords;
  /**
   * The multiword matcher.
   */
  private MultiWordMatcher multiWordMatcher;
  /**
   * If true detect postprocess tagger output with monosemic dictionary.
   */
  private final Boolean dictag;
  /**
   * The monosemic dictionary postagger.
   */
  private DictionaryTagger dictMorphoTagger;

  /**
   * Construct an annotator with a {@code MorphoFactory}.
   * 
   * @param properties
   *          the properties file
   * @throws IOException
   *           io exception if model not properly loaded
   */
  public Annotate(final Properties properties) throws IOException {
    final String posModel = properties.getProperty("model");
    final String lemmaModel = properties.getProperty("lemmatizerModel");
    this.lang = properties.getProperty("language");
    this.multiwords = Boolean.valueOf(properties.getProperty("multiwords"));
    this.dictag = Boolean.valueOf(properties.getProperty("dictag"));
    if (this.multiwords) {
      loadMultiWordDicts(properties);
    }
    if (this.dictag) {
      loadMorphoTaggerDicts(properties);
    }
    loadLemmatizerDicts(properties);
<<<<<<< HEAD
    this.morphoFactory = new SequenceLabelFactory();
    this.posTagger = new StatisticalSequenceLabeler(posModel, lang, this.morphoFactory);
    this.lemmatizer = new StatisticalSequenceLabeler(lemmaModel, lang, this.morphoFactory);
=======
    this.morphoFactory = new SequenceFactory();
    this.posTagger = new StatisticalSequenceLabeler(posModel, lang,
        this.morphoFactory);
    this.lemmatizer = new StatisticalSequenceLabeler(lemmaModel, lang,
        this.morphoFactory);
>>>>>>> 8d61a44e
  }

  // TODO static loading of postag dictionaries
  /**
   * Load the pos tagger dictionaries by language and format. Exits if no pos
   * tagger dictionary (binary) is available for the input language.
   * 
   * @param props
   *          the props object
   */
  private void loadMultiWordDicts(final Properties props) {
    final Resources resources = new Resources();
    final InputStream multiWordDict = resources.getMultiWordDict(this.lang);
    if (multiWordDict == null) {
      System.err
          .println("ERROR: No multiword dictionary available for language "
              + this.lang + " in src/main/resources!!");
      System.exit(1);
    }
    try {
      this.multiWordMatcher = new MultiWordMatcher(multiWordDict);
    } catch (final IOException e) {
      e.printStackTrace();
    }
  }

  /**
   * Load the binary lemmatizer dictionaries by language. Exits if no lemmatizer
   * dictionary (binary) is available for the input language.
   * 
   * @param props
   *          the props object
   */
  private void loadLemmatizerDicts(final Properties props) {
    final Resources resources = new Resources();
    final URL binLemmatizerURL = resources.getBinaryDict(this.lang);
    if (binLemmatizerURL == null) {
      System.err
          .println("WARNING: No lemmatizer dictionary available for language "
              + this.lang + " in src/main/resources!");
    } else {
      try {
        this.dictLemmatizer = new MorfologikLemmatizer(binLemmatizerURL);
      } catch (final IOException e) {
        e.printStackTrace();
      }
    }

  }

  // TODO static loading of postag dictionaries
  /**
   * Load the pos tagger dictionaries by language and format. Exits if no pos
   * tagger dictionary (binary) is available for the input language.
   * 
   * @param props
   *          the props object
   */
  private void loadMorphoTaggerDicts(final Properties props) {
    final Resources resources = new Resources();
    final URL binDictMorphoTaggerURL = resources.getBinaryTaggerDict(this.lang);
    if (binDictMorphoTaggerURL == null) {
      System.err
          .println("ERROR: No binary POS tagger dictionary available for language "
              + this.lang + " in src/main/resources!!");
      System.exit(1);
    }
    try {
      this.dictMorphoTagger = new MorfologikTagger(binDictMorphoTaggerURL,
          this.lang);
    } catch (final IOException e) {
      e.printStackTrace();
    }
  }

  /**
   * Annotate morphological information into a NAF document.
   * 
   * @param kaf
   *          the NAF document
   */
  public final void annotatePOSToKAF(final KAFDocument kaf) {
    final List<List<WF>> sentences = kaf.getSentences();
    for (final List<WF> wfs : sentences) {

      final List<ixa.kaflib.Span<WF>> tokenSpans = new ArrayList<ixa.kaflib.Span<WF>>();
      List<SequenceLabel> posTags = null;
      List<SequenceLabel> lemmas = null;
      final String[] tokens = new String[wfs.size()];
      for (int i = 0; i < wfs.size(); i++) {
        tokens[i] = wfs.get(i).getForm();
        final List<WF> wfTarget = new ArrayList<WF>();
        wfTarget.add(wfs.get(i));
        tokenSpans.add(KAFDocument.newWFSpan(wfTarget));
      }
      if (this.multiwords) {
        final String[] multiWordTokens = this.multiWordMatcher
            .getTokensWithMultiWords(tokens);
        posTags = this.posTagger.getSequences(multiWordTokens);
        lemmas = this.lemmatizer.getLemmaSequences(multiWordTokens);
        getMultiWordSpans(tokens, wfs, tokenSpans);
      } else {
        posTags = this.posTagger.getSequences(tokens);
        lemmas = this.lemmatizer.getLemmaSequences(tokens);
      }
      for (int i = 0; i < posTags.size(); i++) {
        final Term term = kaf.newTerm(tokenSpans.get(i));
        if (this.dictag) {
          final String dictPosTag = this.dictMorphoTagger.tag(posTags.get(i)
              .getString(), posTags.get(i).getType());
          posTags.get(i).setType(dictPosTag);
        }
        final String posId = TagSetMappingsToNAF.getNAFTagSet(posTags.get(i)
            .getType(), lang);
        final String type = TagSetMappingsToNAF.setTermTypeNAF(posId);
        // dictionary lemmatizer overwrites probabilistic predictions if
        // lemma is not equal to "O"
        if (this.dictLemmatizer != null) {
          final String lemma = this.dictLemmatizer.apply(posTags.get(i)
              .getString(), posTags.get(i).getType());
          if (!lemma.equalsIgnoreCase("O")) {
            lemmas.get(i).setType(lemma);
          }
        }
        term.setType(type);
        term.setLemma(lemmas.get(i).getType());
        term.setPos(posId);
        term.setMorphofeat(posTags.get(i).getType());
      }
    }
  }

  /**
   * Creates the multiword spans. It gets an initial list of spans (one per
   * token) and creates a multiword span when a multiword is detected.
   * 
   * @param tokens
   *          the list of tokens
   * @param wfs
   *          the list of WFs
   * @param tokenSpans
   *          the list of initial token spans
   */
  private void getMultiWordSpans(final String[] tokens, final List<WF> wfs,
      final List<ixa.kaflib.Span<WF>> tokenSpans) {
    final Span[] multiWordSpans = this.multiWordMatcher
        .multiWordsToSpans(tokens);
    int counter = 0;
    for (final Span mwSpan : multiWordSpans) {
      final Integer fromIndex = mwSpan.getStart() - counter;
      final Integer toIndex = mwSpan.getEnd() - counter;
      // add to the counter the length of the span removed
      counter = counter + tokenSpans.subList(fromIndex, toIndex).size() - 1;
      // create multiword targets and Span
      final List<WF> wfTargets = wfs
          .subList(mwSpan.getStart(), mwSpan.getEnd());
      final ixa.kaflib.Span<WF> multiWordSpan = KAFDocument
          .newWFSpan(wfTargets);
      // remove the token Spans to be replaced by the multiword span
      tokenSpans.subList(fromIndex, toIndex).clear();
      // add the new Span containing several WFs (multiWordSpan)
      // the counter is used to allow matching the spans to the
      // tokenSpans list indexes
      tokenSpans.add(fromIndex, multiWordSpan);
    }
  }

  /**
   * Annotate morphological information in tabulated CoNLL-style format.
   * 
   * @param kaf
   *          the naf input document
   * @return the text annotated in tabulated format
   * @throws IOException
   *           throws io exception
   */
  public final String annotatePOSToCoNLL(final KAFDocument kaf)
      throws IOException {
    final StringBuilder sb = new StringBuilder();
    final List<List<WF>> sentences = kaf.getSentences();
    for (final List<WF> wfs : sentences) {

      final List<ixa.kaflib.Span<WF>> tokenSpans = new ArrayList<ixa.kaflib.Span<WF>>();
      List<SequenceLabel> posTags = null;
      Span[] lemmas = null;
      // Get an array of token forms from a list of WF objects.
      final String[] tokens = new String[wfs.size()];
      for (int i = 0; i < wfs.size(); i++) {
        tokens[i] = wfs.get(i).getForm();
        final List<WF> wfTarget = new ArrayList<WF>();
        wfTarget.add(wfs.get(i));
        tokenSpans.add(KAFDocument.newWFSpan(wfTarget));
      }
      if (this.multiwords) {
        final String[] multiWordTokens = this.multiWordMatcher
            .getTokensWithMultiWords(tokens);
        posTags = this.posTagger.getSequences(multiWordTokens);
        lemmas = this.lemmatizer.lemmatizeToSpans(multiWordTokens);
        getMultiWordSpans(tokens, wfs, tokenSpans);
      } else {
        posTags = this.posTagger.getSequences(tokens);
        lemmas = this.lemmatizer.lemmatizeToSpans(tokens);
      }
      for (int i = 0; i < posTags.size(); i++) {
        final String posTag = posTags.get(i).getType();
        final String word = posTags.get(i).getString();
        if (this.dictag) {
          final String dictPosTag = this.dictMorphoTagger.tag(word, posTag);
          posTags.get(i).setType(dictPosTag);
        }
        // dictionary lemmatizer overwrites probabilistic predictions
        // if lemma is not equal to word
        if (this.dictLemmatizer != null) {
          final String lemma = this.dictLemmatizer.apply(word, posTags.get(i)
              .getType());
          if (!lemma.equalsIgnoreCase("O")) {
            lemmas[i].setType(lemma);
          }
        }
        sb.append(word).append("\t").append(lemmas[i].getType()).append("\t")
            .append(posTags.get(i).getType()).append("\n");
      }
      sb.append("\n");
    }
    return sb.toString();
  }

  /**
   * Add all postags and lemmas to morphofeat attribute.
   * 
   * @param kaf
   *          the NAF document
   */
  public final void getAllTagsLemmasToNAF(final KAFDocument kaf) {
    final List<List<WF>> sentences = kaf.getSentences();
    for (final List<WF> wfs : sentences) {

      final List<ixa.kaflib.Span<WF>> tokenSpans = new ArrayList<ixa.kaflib.Span<WF>>();
      final String[] tokens = new String[wfs.size()];
      for (int i = 0; i < wfs.size(); i++) {
        tokens[i] = wfs.get(i).getForm();
        final List<WF> wfTarget = new ArrayList<WF>();
        wfTarget.add(wfs.get(i));
        tokenSpans.add(KAFDocument.newWFSpan(wfTarget));
      }

      Span[][] allPosTags = this.posTagger.getAllTags(tokens);
      ListMultimap<String, String> morphMap = lemmatizer.getMultipleLemmas(
          tokens, allPosTags);

      for (int i = 0; i < tokens.length; i++) {
        final Term term = kaf.newTerm(tokenSpans.get(i));
        List<String> posLemmaValues = morphMap.get(tokens[i]);
        if (this.dictLemmatizer != null) {
          dictLemmatizer.getAllPosLemmas(tokens[i], posLemmaValues);
        }
        String allPosLemmasSet = StringUtils
            .getSetStringFromList(posLemmaValues);
        final String posId = TagSetMappingsToNAF.getNAFTagSet(
            allPosTags[0][i].getType(), lang);
        final String type = TagSetMappingsToNAF.setTermTypeNAF(posId);
        term.setType(type);
        term.setLemma(posLemmaValues.get(0).split("#")[1]);
        term.setPos(posId);
        term.setMorphofeat(allPosLemmasSet);
      }
    }
  }

  /**
   * Give all lemmas and tags possible for a sentence in conll tabulated format.
   * 
   * @param kaf
   *          the NAF document
   * @return the output in tabulated format
   */
  public final String getAllTagsLemmasToCoNLL(final KAFDocument kaf) {
    final StringBuilder sb = new StringBuilder();
    final List<List<WF>> sentences = kaf.getSentences();
    for (final List<WF> wfs : sentences) {

      final List<ixa.kaflib.Span<WF>> tokenSpans = new ArrayList<ixa.kaflib.Span<WF>>();
      final String[] tokens = new String[wfs.size()];
      for (int i = 0; i < wfs.size(); i++) {
        tokens[i] = wfs.get(i).getForm();
        final List<WF> wfTarget = new ArrayList<WF>();
        wfTarget.add(wfs.get(i));
        tokenSpans.add(KAFDocument.newWFSpan(wfTarget));
      }

      Span[][] allPosTags = this.posTagger.getAllTags(tokens);
      ListMultimap<String, String> morphMap = lemmatizer.getMultipleLemmas(
          tokens, allPosTags);
      for (int i = 0; i < tokens.length; i++) {
        List<String> posLemmaValues = morphMap.get(tokens[i]);
        if (this.dictLemmatizer != null) {
          dictLemmatizer.getAllPosLemmas(tokens[i], posLemmaValues);
        }
        String allPosLemmasSet = StringUtils
            .getSetStringFromList(posLemmaValues);
        sb.append(tokens[i]).append("\t").append(allPosLemmasSet).append("\n");
      }
      sb.append("\n");
    }
    return sb.toString();
  }

}<|MERGE_RESOLUTION|>--- conflicted
+++ resolved
@@ -34,16 +34,11 @@
 import eus.ixa.ixa.pipe.ml.pos.DictionaryTagger;
 import eus.ixa.ixa.pipe.ml.pos.MorfologikTagger;
 import eus.ixa.ixa.pipe.ml.pos.MultiWordMatcher;
+import eus.ixa.ixa.pipe.ml.pos.TagSetMappingsToNAF;
 import eus.ixa.ixa.pipe.ml.sequence.SequenceLabel;
 import eus.ixa.ixa.pipe.ml.sequence.SequenceLabelFactory;
 import eus.ixa.ixa.pipe.ml.utils.Span;
 import eus.ixa.ixa.pipe.ml.utils.StringUtils;
-<<<<<<< HEAD
-=======
-import eus.ixa.ixa.pipe.ml.pos.DictionaryTagger;
-import eus.ixa.ixa.pipe.ml.pos.MorfologikTagger;
-import eus.ixa.ixa.pipe.ml.pos.TagSetMappingsToNAF;
->>>>>>> 8d61a44e
 
 /**
  * Example annotation class of ixa-pipe-pos. Check this class for examples using
@@ -112,17 +107,9 @@
       loadMorphoTaggerDicts(properties);
     }
     loadLemmatizerDicts(properties);
-<<<<<<< HEAD
     this.morphoFactory = new SequenceLabelFactory();
     this.posTagger = new StatisticalSequenceLabeler(posModel, lang, this.morphoFactory);
     this.lemmatizer = new StatisticalSequenceLabeler(lemmaModel, lang, this.morphoFactory);
-=======
-    this.morphoFactory = new SequenceFactory();
-    this.posTagger = new StatisticalSequenceLabeler(posModel, lang,
-        this.morphoFactory);
-    this.lemmatizer = new StatisticalSequenceLabeler(lemmaModel, lang,
-        this.morphoFactory);
->>>>>>> 8d61a44e
   }
 
   // TODO static loading of postag dictionaries
